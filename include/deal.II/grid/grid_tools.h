// ---------------------------------------------------------------------
//
// Copyright (C) 2001 - 2016 by the deal.II authors
//
// This file is part of the deal.II library.
//
// The deal.II library is free software; you can use it, redistribute
// it, and/or modify it under the terms of the GNU Lesser General
// Public License as published by the Free Software Foundation; either
// version 2.1 of the License, or (at your option) any later version.
// The full text of the license can be found in the file LICENSE at
// the top level of the deal.II distribution.
//
// ---------------------------------------------------------------------

#ifndef dealii__grid_tools_H
#define dealii__grid_tools_H


#include <deal.II/base/config.h>
#include <deal.II/fe/mapping.h>
#include <deal.II/grid/tria.h>
#include <deal.II/grid/tria_accessor.h>
#include <deal.II/grid/tria_iterator.h>
#include <deal.II/fe/mapping_q1.h>

#include <bitset>
#include <list>
#include <set>

DEAL_II_NAMESPACE_OPEN


template <int, int> class DoFHandler;
template <int, int> class Mapping;
namespace hp
{
  template <int, int> class DoFHandler;
  template <int, int> class MappingCollection;
}

class SparsityPattern;

namespace internal
{
  template<int dim, int spacedim, class MeshType>
  class ActiveCellIterator
  {
  public:
    typedef typename MeshType::active_cell_iterator type;
  };

  template<int dim, int spacedim>
  class ActiveCellIterator<dim, spacedim, dealii::DoFHandler<dim, spacedim> >
  {
  public:
#ifndef _MSC_VER
    typedef typename dealii::DoFHandler<dim, spacedim>::active_cell_iterator type;
#else
    typedef TriaActiveIterator < dealii::DoFCellAccessor < dealii::DoFHandler<dim, spacedim>, false > > type;
#endif
  };

  template<int dim, int spacedim>
  class ActiveCellIterator<dim, spacedim, dealii::hp::DoFHandler<dim, spacedim> >
  {
  public:
#ifndef _MSC_VER
    typedef typename dealii::hp::DoFHandler<dim, spacedim>::active_cell_iterator type;
#else
    typedef TriaActiveIterator < dealii::DoFCellAccessor < dealii::hp::DoFHandler<dim, spacedim>, false > > type;
#endif
  };
}

/**
 * This namespace is a collection of algorithms working on triangulations,
 * such as shifting or rotating triangulations, but also finding a cell that
 * contains a given point. See the descriptions of the individual functions
 * for more information.
 *
 * @ingroup grid
 */
namespace GridTools
{
  /**
   * @name Information about meshes and cells
   */
  /*@{*/

  /**
   * Return the diameter of a triangulation. The diameter is computed using
   * only the vertices, i.e. if the diameter should be larger than the maximal
   * distance between boundary vertices due to a higher order mapping, then
   * this function will not catch this.
   */
  template <int dim, int spacedim>
  double diameter (const Triangulation<dim, spacedim> &tria);

  /**
   * Compute the volume (i.e. the dim-dimensional measure) of the
   * triangulation. We compute the measure using the integral $\sum_K \int_K 1
   * \; dx$ where $K$ are the cells of the given triangulation. The integral
   * is approximated via quadrature for which we need the mapping argument.
   *
   * If the triangulation is a dim-dimensional one embedded in a higher
   * dimensional space of dimension spacedim, then the value returned is the
   * dim-dimensional measure. For example, for a two-dimensional triangulation
   * in three-dimensional space, the value returned is the area of the surface
   * so described. (This obviously makes sense since the spacedim-dimensional
   * measure of a dim-dimensional triangulation would always be zero if dim @<
   * spacedim.
   *
   * This function also works for objects of type
   * parallel::distributed::Triangulation, in which case the function is a
   * collective operation.
   *
   * @param tria The triangulation.
   * @param mapping An optional argument used to denote the mapping that
   * should be used when describing whether cells are bounded by straight or
   * curved faces. The default is to use a $Q_1$ mapping, which corresponds to
   * straight lines bounding the cells.
   * @return The dim-dimensional measure of the domain described by the
   * triangulation, as discussed above.
   */
  template <int dim, int spacedim>
  double volume (const Triangulation<dim,spacedim> &tria,
                 const Mapping<dim,spacedim> &mapping = (StaticMappingQ1<dim,spacedim>::mapping));

  /**
   * Return the diameter of the smallest active cell of a triangulation. See
   * step-24 for an example of use of this function.
   */
  template <int dim, int spacedim>
  double
  minimal_cell_diameter (const Triangulation<dim, spacedim> &triangulation);

  /**
   * Return the diameter of the largest active cell of a triangulation.
   */
  template <int dim, int spacedim>
  double
  maximal_cell_diameter (const Triangulation<dim, spacedim> &triangulation);

  /**
   * Given a list of vertices (typically obtained using
   * Triangulation::get_vertices) as the first, and a list of vertex indices
   * that characterize a single cell as the second argument, return the
   * measure (area, volume) of this cell. If this is a real cell, then you can
   * get the same result using <code>cell-@>measure()</code>, but this
   * function also works for cells that do not exist except that you make it
   * up by naming its vertices from the list.
   */
  template <int dim>
  double cell_measure (const std::vector<Point<dim> > &all_vertices,
                       const unsigned int (&vertex_indices)[GeometryInfo<dim>::vertices_per_cell]);

  /*@}*/
  /**
   * @name Functions supporting the creation of meshes
   */
  /*@{*/

  /**
   * Remove vertices that are not referenced by any of the cells. This
   * function is called by all <tt>GridIn::read_*</tt> functions to eliminate
   * vertices that are listed in the input files but are not used by the cells
   * in the input file. While these vertices should not be in the input from
   * the beginning, they sometimes are, most often when some cells have been
   * removed by hand without wanting to update the vertex lists, as they might
   * be lengthy.
   *
   * This function is called by all <tt>GridIn::read_*</tt> functions as the
   * triangulation class requires them to be called with used vertices only.
   * This is so, since the vertices are copied verbatim by that class, so we
   * have to eliminate unused vertices beforehand.
   *
   * Not implemented for the codimension one case.
   */
  template <int dim, int spacedim>
  void delete_unused_vertices (std::vector<Point<spacedim> >    &vertices,
                               std::vector<CellData<dim> > &cells,
                               SubCellData                 &subcelldata);

  /**
   * Remove vertices that are duplicated, due to the input of a structured
   * grid, for example. If these vertices are not removed, the faces bounded
   * by these vertices become part of the boundary, even if they are in the
   * interior of the mesh.
   *
   * This function is called by some <tt>GridIn::read_*</tt> functions. Only
   * the vertices with indices in @p considered_vertices are tested for
   * equality. This speeds up the algorithm, which is quadratic and thus quite
   * slow to begin with. However, if you wish to consider all vertices, simply
   * pass an empty vector.
   *
   * Two vertices are considered equal if their difference in each coordinate
   * direction is less than @p tol.
   */
  template <int dim, int spacedim>
  void delete_duplicated_vertices (std::vector<Point<spacedim> >    &all_vertices,
                                   std::vector<CellData<dim> > &cells,
                                   SubCellData                 &subcelldata,
                                   std::vector<unsigned int>   &considered_vertices,
                                   const double                 tol=1e-12);

  /*@}*/
  /**
   * @name Rotating, stretching and otherwise transforming meshes
   */
  /*@{*/

  /**
   * Transform the vertices of the given triangulation by applying the
   * function object provided as first argument to all its vertices.
   *
   * The transformation given as argument is used to transform each vertex.
   * Its respective type has to offer a function-like syntax, i.e. the
   * predicate is either an object of a type that has an <tt>operator()</tt>,
   * or it is a pointer to the function. In either case, argument and return
   * value have to be of type <tt>Point@<spacedim@></tt>.
   *
   * @note If you are using a parallel::distributed::Triangulation you will
   * have hanging nodes in your local Triangulation even if your "global" mesh
   * has no hanging nodes. This will cause issues with wrong positioning of
   * hanging nodes in ghost cells if you call the current functions: The
   * vertices of all locally owned cells will be correct, but the vertices of
   * some ghost cells may not. This means that computations like
   * KellyErrorEstimator may give wrong answers. A safe approach is to use
   * this function prior to any refinement in parallel, if that is possible,
   * but not after you refine the mesh.
   *
   * This function is used in the "Possibilities for extensions" section of
   * step-38. It is also used in step-49 and step-53.
   */
  template <int dim, typename Transformation, int spacedim>
  void transform (const Transformation        &transformation,
                  Triangulation<dim,spacedim> &triangulation);

  /**
   * Shift each vertex of the triangulation by the given shift vector. This
   * function uses the transform() function above, so the requirements on the
   * triangulation stated there hold for this function as well.
   */
  template <int dim, int spacedim>
  void shift (const Tensor<1,spacedim>    &shift_vector,
              Triangulation<dim,spacedim> &triangulation);


  /**
   * Rotate all vertices of the given two-dimensional triangulation in
   * counter-clockwise sense around the origin of the coordinate system by the
   * given angle (given in radians, rather than degrees). This function uses
   * the transform() function above, so the requirements on the triangulation
   * stated there hold for this function as well.
   */
  void rotate (const double      angle,
               Triangulation<2> &triangulation);

  /**
   * Transform the given triangulation smoothly to a different domain where,
   * typically, each of the vertices at the boundary of the triangulation is
   * mapped to the corresponding points in the @p new_points map.
   *
   * The way this function works is that it solves a Laplace equation for each
   * of the dim components of a displacement field that maps the current
   * domain into one described by @p new_points . The @p new_points array
   * therefore represents the boundary values of this displacement field. The
   * function then evaluates this displacement field at each vertex in the
   * interior and uses it to place the mapped vertex where the displacement
   * field locates it. Because the solution of the Laplace equation is smooth,
   * this guarantees a smooth mapping from the old domain to the new one.
   *
   * @param[in] new_points The locations where a subset of the existing
   * vertices are to be placed. Typically, this would be a map from the vertex
   * indices of all nodes on the boundary to their new locations, thus
   * completely specifying the geometry of the mapped domain. However, it may
   * also include interior points if necessary and it does not need to include
   * all boundary vertices (although you then lose control over the exact
   * shape of the mapped domain).
   *
   * @param[in,out] tria The Triangulation object. This object is changed in-
   * place, i.e., the previous locations of vertices are overwritten.
   *
   * @param[in] coefficient An optional coefficient for the Laplace problem.
   * Larger values make cells less prone to deformation (effectively
   * increasing their stiffness). The coefficient is evaluated in the
   * coordinate system of the old, undeformed configuration of the
   * triangulation as input, i.e., before the transformation is applied.
   * Should this function be provided, sensible results can only be expected
   * if all coefficients are positive.
   *
   * @note This function is not currently implemented for the 1d case.
   */
  template <int dim>
  void laplace_transform (const std::map<unsigned int,Point<dim> > &new_points,
                          Triangulation<dim> &tria,
                          const Function<dim,double> *coefficient = 0);

  /**
   * Returns a std::map with all vertices of faces located in the boundary
   *
   * @param[in] tria The Triangulation object.
   */
  template <int dim, int spacedim>
  std::map<unsigned int,Point<spacedim> >
  get_all_vertices_at_boundary (const Triangulation<dim, spacedim> &tria);

  /**
   * Scale the entire triangulation by the given factor. To preserve the
   * orientation of the triangulation, the factor must be positive.
   *
   * This function uses the transform() function above, so the requirements on
   * the triangulation stated there hold for this function as well.
   */
  template <int dim, int spacedim>
  void scale (const double        scaling_factor,
              Triangulation<dim, spacedim> &triangulation);

  /**
   * Distort the given triangulation by randomly moving around all the
   * vertices of the grid.  The direction of movement of each vertex is
   * random, while the length of the shift vector has a value of @p factor
   * times the minimal length of the active edges adjacent to this vertex.
   * Note that @p factor should obviously be well below <tt>0.5</tt>.
   *
   * If @p keep_boundary is set to @p true (which is the default), then
   * boundary vertices are not moved.
   */
  template <int dim, int spacedim>
  void distort_random (const double factor,
                       Triangulation<dim, spacedim> &triangulation,
                       const bool   keep_boundary=true);

  /*@}*/
  /**
   * @name Finding cells and vertices of a triangulation
   */
  /*@{*/

  /**
   * Find and return the number of the used vertex in a given mesh that is
   * located closest to a given point.
   *
   * @param mesh A variable of a type that satisfies the requirements of
   * the @ref ConceptMeshType "MeshType concept".
   * @param p The point for which we want to find the closest vertex.
   * @return The index of the closest vertex found.
   *
   * @author Ralf B. Schulz, 2006
   */
  template <int dim, template <int, int> class MeshType, int spacedim>
  unsigned int
  find_closest_vertex (const MeshType<dim, spacedim> &mesh,
                       const Point<spacedim>         &p);

  /**
   * Find and return a vector of iterators to active cells that surround a
   * given vertex with index @p vertex_index.
   *
   * For locally refined grids, the vertex itself might not be a vertex of all
   * adjacent cells that are returned. However, it will always be either a
   * vertex of a cell or be a hanging node located on a face or an edge of it.
   *
   * @param mesh A variable of a type that satisfies the requirements of
   * the @ref ConceptMeshType "MeshType concept".
   * @param vertex_index The index of the vertex for which we try to find
   * adjacent cells.
   * @return A vector of cells that lie adjacent to the given vertex.
   *
   * @note If the point requested does not lie in any of the cells of the mesh
   * given, then this function throws an exception of type
   * GridTools::ExcPointNotFound. You can catch this exception and decide what
   * to do in that case.
   *
   * @note It isn't entirely clear at this time whether the function does the
   * right thing with anisotropically refined meshes. It needs to be checked
   * for this case.
   */
  template<int dim, template <int, int> class MeshType, int spacedim>
#ifndef _MSC_VER
  std::vector<typename MeshType<dim, spacedim>::active_cell_iterator>
#else
  std::vector<typename dealii::internal::ActiveCellIterator<dim, spacedim, MeshType<dim, spacedim> >::type>
#endif
  find_cells_adjacent_to_vertex (const MeshType<dim,spacedim> &container,
                                 const unsigned int            vertex_index);


  /**
   * Find and return an iterator to the active cell that surrounds a given
   * point.
   *
   * This is solely a wrapper function for the function of same name below.  A
   * Q1 mapping is used for the boundary, and the iterator to the cell in
   * which the point resides is returned.
   *
   * It is recommended to use the other version of this function, as it
   * simultaneously delivers the local coordinate of the given point without
   * additional computational cost.
   *
   * @param mesh A variable of a type that satisfies the requirements of
   * the @ref ConceptMeshType "MeshType concept".
   * @param p The point for which we want to find the surrounding cell.
   * @return An iterator into the mesh that points to the surrounding cell.
   *
   * @note If the point requested does not lie in any of the cells of the mesh
   * given, then this function throws an exception of type
   * GridTools::ExcPointNotFound. You can catch this exception and decide what
   * to do in that case.
   *
   * @note When applied to a triangulation or DoF handler object based on a
   * parallel::distributed::Triangulation object, the cell returned may in
   * fact be a ghost or artificial cell (see
   * @ref GlossArtificialCell
   * and
   * @ref GlossGhostCell).
   * If so, many of the operations one may want to do on this cell (e.g.,
   * evaluating the solution) may not be possible and you will have to decide
   * what to do in that case.
   */
  template <int dim, template <int,int> class MeshType, int spacedim>
#ifndef _MSC_VER
  typename MeshType<dim,spacedim>::active_cell_iterator
#else
  typename dealii::internal::ActiveCellIterator<dim, spacedim, MeshType<dim, spacedim> >::type
#endif
  find_active_cell_around_point (const MeshType<dim,spacedim> &mesh,
                                 const Point<spacedim>        &p);

  /**
   * Find and return an iterator to the active cell that surrounds a given
   * point @p p.
   *
   * The algorithm used in this function proceeds by first looking for vertex
   * located closest to the given point, see find_closest_vertex(). Secondly,
   * all adjacent cells to this point are found in the mesh, see
   * find_cells_adjacent_to_vertex(). Lastly, for each of these cells, it is
   * tested whether the point is inside. This check is performed using
   * arbitrary boundary mappings.  Still, it is possible that due to roundoff
   * errors, the point cannot be located exactly inside the unit cell. In this
   * case, even points at a very small distance outside the unit cell are
   * allowed.
   *
   * If a point lies on the boundary of two or more cells, then the algorithm
   * tries to identify the cell that is of highest refinement level.
   *
   * @param mapping The mapping used to determine whether the given point is
   * inside a given cell.
   * @param mesh A variable of a type that satisfies the requirements of
   * the @ref ConceptMeshType "MeshType concept".
   * @param p The point for which we want to find the surrounding cell.
   * @return An pair of an iterators into the mesh that points to the
   * surrounding cell, and of the coordinates of that point inside the cell in
   * the reference coordinates of that cell. This local position might be
   * located slightly outside an actual unit cell, due to numerical roundoff.
   * Therefore, the point returned by this function should be projected onto
   * the unit cell, using GeometryInfo::project_to_unit_cell().  This is not
   * automatically performed by the algorithm.
   *
   * @note If the point requested does not lie in any of the cells of the mesh
   * given, then this function throws an exception of type
   * GridTools::ExcPointNotFound. You can catch this exception and decide what
   * to do in that case.
   *
   * @note When applied to a triangulation or DoF handler object based on a
   * parallel::distributed::Triangulation object, the cell returned may in
   * fact be a ghost or artificial cell (see
   * @ref GlossArtificialCell
   * and
   * @ref GlossGhostCell).
   * If so, many of the operations one may want to do on this cell (e.g.,
   * evaluating the solution) may not be possible and you will have to decide
   * what to do in that case.
   */
  template <int dim, template<int, int> class MeshType, int spacedim>
#ifndef _MSC_VER
  std::pair<typename MeshType<dim, spacedim>::active_cell_iterator, Point<dim> >
#else
  std::pair<typename dealii::internal::ActiveCellIterator<dim, spacedim, MeshType<dim, spacedim> >::type, Point<dim> >
#endif
  find_active_cell_around_point (const Mapping<dim,spacedim>  &mapping,
                                 const MeshType<dim,spacedim> &mesh,
                                 const Point<spacedim>        &p);

  /**
   * A version of the previous function where we use that mapping on a given
   * cell that corresponds to the active finite element index of that cell.
   * This is obviously only useful for hp problems, since the active finite
   * element index for all other DoF handlers is always zero.
   *
   * @note If the point requested does not lie in any of the cells of the mesh
   * given, then this function throws an exception of type
   * GridTools::ExcPointNotFound. You can catch this exception and decide what
   * to do in that case.
   *
   * @note When applied to a triangulation or DoF handler object based on a
   * parallel::distributed::Triangulation object, the cell returned may in
   * fact be a ghost or artificial cell (see
   * @ref GlossArtificialCell
   * and
   * @ref GlossGhostCell).
   * If so, many of the operations one may want to do on this cell (e.g.,
   * evaluating the solution) may not be possible and you will have to decide
   * what to do in that case.
   */
  template <int dim, int spacedim>
  std::pair<typename hp::DoFHandler<dim, spacedim>::active_cell_iterator, Point<dim> >
  find_active_cell_around_point (const hp::MappingCollection<dim,spacedim> &mapping,
                                 const hp::DoFHandler<dim,spacedim>        &mesh,
                                 const Point<spacedim>                     &p);

  /**
   * Return a list of all descendants of the given cell that are active. For
   * example, if the current cell is once refined but none of its children are
   * any further refined, then the returned list will contain all its
   * children.
   *
   * If the current cell is already active, then the returned list is empty
   * (because the cell has no children that may be active).
   *
   * @tparam MeshType A type that satisfies the requirements of the
   * @ref ConceptMeshType "MeshType concept".
   * @param cell An iterator pointing to a cell of the mesh.
   * @return A list of active descendants of the given cell
   *
   * @note Since in C++ the MeshType template argument can not be
   * deduced from a function call, you will have to specify it after the
   * function name, as for example in
   * @code
   *   GridTools::get_active_child_cells<DoFHandler<dim> > (cell)
   * @endcode
   */
  template <class MeshType>
  std::vector<typename MeshType::active_cell_iterator>
  get_active_child_cells (const typename MeshType::cell_iterator &cell);

  /**
   * Extract the active cells around a given cell @p cell and return them in
   * the vector @p active_neighbors.
   *
   * @tparam MeshType A type that satisfies the requirements of the
   * @ref ConceptMeshType "MeshType concept".
   * @param[in] cell An iterator pointing to a cell of the mesh.
   * @param[out] active_neighbors A list of active descendants of the given
   * cell
   */
  template <class MeshType>
  void
  get_active_neighbors (const typename MeshType::active_cell_iterator        &cell,
                        std::vector<typename MeshType::active_cell_iterator> &active_neighbors);

  /**
   * Extract and return the active cell layer around a subdomain (set of active
   * cells) in the @p mesh (i.e. those that share a common set of vertices
   * with the subdomain but are not a part of it).
   * Here, the "subdomain" consists of exactly all of those cells for which the
   * @p predicate returns @p true.
   *
   * An example of a custom predicate is one that checks for a given material id
   * @code
   * template<int dim>
   * bool
   * pred_mat_id(const typename Triangulation<dim>::active_cell_iterator & cell)
   * {
   *   return cell->material_id() ==  1;
   * }
   * @endcode
   * and we can then extract the layer of cells around this material with the
   * following call:
   * @code
   * GridTools::compute_active_cell_halo_layer(tria, pred_mat_id<dim>);
   * @endcode
   *
   * Predicates that are frequently useful can be found in namespace IteratorFilters.
   * For example, it is possible to extracting a layer based on material id
   * @code
   * GridTools::compute_active_cell_halo_layer(tria,
   *                                           IteratorFilters::MaterialIdEqualTo(1, true));
   * @endcode
   * or based on a set of active FE indices for an hp::DoFHandler
   * @code
   * GridTools::compute_active_cell_halo_layer(hp_dof_handler,
   *                                           IteratorFilters::ActiveFEIndexEqualTo({1,2}, true));
   * @endcode
   * Note that in the last two examples we ensure that the predicate returns
   * true only for locally owned cells. This means that the halo layer will
   * not contain any artificial cells.
   *
   * @tparam MeshType A type that satisfies the requirements of the
   * @ref ConceptMeshType "MeshType concept".
   * @param[in] mesh A mesh (i.e. objects of type Triangulation,
   * DoFHandler, or hp::DoFHandler).
   * @param[in] predicate A function  (or object of a type with an operator())
   * defining the subdomain around which the halo layer is to be extracted. It
   * is a function that takes in an active cell and returns a boolean.
   * @return A list of active cells sharing at least one common vertex with the
   * predicated subdomain.
   *
   * @author Jean-Paul Pelteret, Denis Davydov, Wolfgang Bangerth, 2015
   */
  template <class MeshType>
  std::vector<typename MeshType::active_cell_iterator>
  compute_active_cell_halo_layer
  (const MeshType                                                                    &mesh,
   const std_cxx11::function<bool (const typename MeshType::active_cell_iterator &)> &predicate);

  /**
   * Extract and return ghost cells which are the active cell layer
   * around all locally owned cells. This is most relevant for
   * parallel::shared::Triangulation where it will return a subset of all
   * ghost cells on a processor, but for parallel::distributed::Triangulation
   * this will return all the ghost cells.
   *
   * @tparam MeshType A type that satisfies the requirements of the
   * @ref ConceptMeshType "MeshType concept".
   * @param[in] mesh A mesh (i.e. objects of type Triangulation,
   * DoFHandler, or hp::DoFHandler).
   * @return A list of ghost cells
   *
   * @author Jean-Paul Pelteret, Denis Davydov, Wolfgang Bangerth, 2015
   */
  template <class MeshType>
  std::vector<typename MeshType::active_cell_iterator>
  compute_ghost_cell_halo_layer (const MeshType &mesh);


  /**
   * Return the adjacent cells of all the vertices. If a vertex is also a
   * hanging node, the associated coarse cell is also returned. The vertices
   * are ordered by the vertex index. This is the number returned by the
   * function <code>cell-@>vertex_index()</code>. Notice that only the
   * indices marked in the array returned by
   * Triangulation<dim,spacedim>::get_used_vertices() are used.
   */
  template <int dim, int spacedim>
  std::vector<std::set<typename Triangulation<dim,spacedim>::active_cell_iterator> >
  vertex_to_cell_map(const Triangulation<dim,spacedim> &triangulation);

  /**
   * Compute a globally unique index for each vertex and hanging node associated
   * with a locally owned active cell. The vertices of a ghost cell that are
   * hanging nodes of a locally owned cells have a global index. However, the
   * other vertices of the cells that do not <i>touch</i> an active cell do not
   * have a global index on this processor.
   *
   * The key of the map is the local index of the vertex and the value is the
   * global index. The indices need to be recomputed after refinement or
   * coarsening and may be different.
   */
  template <int dim, int spacedim>
  std::map<unsigned int, types::global_vertex_index>
  compute_local_to_global_vertex_index_map(
    const parallel::distributed::Triangulation<dim,spacedim> &triangulation);


  /*@}*/
  /**
   * @name Partitions and subdomains of triangulations
   */
  /*@{*/

  /**
   * Produce a sparsity pattern in which nonzero entries indicate that two
   * cells are connected via a common face. The diagonal entries of the
   * sparsity pattern are also set.
   *
   * The rows and columns refer to the cells as they are traversed in their
   * natural order using cell iterators.
   */
  template <int dim, int spacedim>
  void
  get_face_connectivity_of_cells (const Triangulation<dim, spacedim> &triangulation,
                                  DynamicSparsityPattern             &connectivity);

  /**
   * As above, but filling a SparsityPattern object instead.
   *
   * @deprecated
   */
  template <int dim, int spacedim>
  void
  get_face_connectivity_of_cells (const Triangulation<dim, spacedim> &triangulation,
                                  SparsityPattern                    &connectivity) DEAL_II_DEPRECATED;

  /**
   * Produce a sparsity pattern in which nonzero entries indicate that two
   * cells are connected via a common vertex. The diagonal entries of the
   * sparsity pattern are also set.
   *
   * The rows and columns refer to the cells as they are traversed in their
   * natural order using cell iterators.
   */
  template <int dim, int spacedim>
  void
  get_vertex_connectivity_of_cells (const Triangulation<dim, spacedim> &triangulation,
                                    DynamicSparsityPattern             &connectivity);

  /**
   * Use the METIS partitioner to generate a partitioning of the active cells
   * making up the entire domain. After calling this function, the subdomain
   * ids of all active cells will have values between zero and @p
   * n_partitions-1. You can access the subdomain id of a cell by using
   * <tt>cell-@>subdomain_id()</tt>.
   *
   * This function will generate an error if METIS is not installed unless @p
   * n_partitions is one. I.e., you can write a program so that it runs in the
   * single-processor single-partition case without METIS installed, and only
   * requires METIS when multiple partitions are required.
   */
  template <int dim, int spacedim>
  void
  partition_triangulation (const unsigned int  n_partitions,
                           Triangulation<dim, spacedim> &triangulation);

  /**
   * This function does the same as the previous one, i.e. it partitions a
   * triangulation using METIS into a number of subdomains identified by the
   * <code>cell-@>subdomain_id()</code> flag.
   *
   * The difference to the previous function is the second argument, a
   * sparsity pattern that represents the connectivity pattern between cells.
   *
   * While the function above builds it directly from the triangulation by
   * considering which cells neighbor each other, this function can take a
   * more refined connectivity graph. The sparsity pattern needs to be of size
   * $N\times N$, where $N$ is the number of active cells in the
   * triangulation. If the sparsity pattern contains an entry at position
   * $(i,j)$, then this means that cells $i$ and $j$ (in the order in which
   * they are traversed by active cell iterators) are to be considered
   * connected; METIS will then try to partition the domain in such a way that
   * (i) the subdomains are of roughly equal size, and (ii) a minimal number
   * of connections are broken.
   *
   * This function is mainly useful in cases where connections between cells
   * exist that are not present in the triangulation alone (otherwise the
   * previous function would be the simpler one to use). Such connections may
   * include that certain parts of the boundary of a domain are coupled
   * through symmetric boundary conditions or integrals (e.g. friction contact
   * between the two sides of a crack in the domain), or if a numerical scheme
   * is used that not only connects immediate neighbors but a larger
   * neighborhood of cells (e.g. when solving integral equations).
   *
   * In addition, this function may be useful in cases where the default
   * sparsity pattern is not entirely sufficient. This can happen because the
   * default is to just consider face neighbors, not neighboring cells that
   * are connected by edges or vertices. While the latter couple when using
   * continuous finite elements, they are typically still closely connected in
   * the neighborship graph, and METIS will not usually cut important
   * connections in this case. However, if there are vertices in the mesh
   * where many cells (many more than the common 4 or 6 in 2d and 3d,
   * respectively) come together, then there will be a significant number of
   * cells that are connected across a vertex, but several degrees removed in
   * the connectivity graph built only using face neighbors. In a case like
   * this, METIS may sometimes make bad decisions and you may want to build
   * your own connectivity graph.
   */
  template <int dim, int spacedim>
  void
  partition_triangulation (const unsigned int     n_partitions,
                           const SparsityPattern &cell_connection_graph,
                           Triangulation<dim,spacedim>    &triangulation);

  /**
   * For each active cell, return in the output array to which subdomain (as
   * given by the <tt>cell->subdomain_id()</tt> function) it belongs. The
   * output array is supposed to have the right size already when calling this
   * function.
   *
   * This function returns the association of each cell with one subdomain. If
   * you are looking for the association of each @em DoF with a subdomain, use
   * the <tt>DoFTools::get_subdomain_association</tt> function.
   */
  template <int dim, int spacedim>
  void
  get_subdomain_association (const Triangulation<dim, spacedim>  &triangulation,
                             std::vector<types::subdomain_id> &subdomain);

  /**
   * Count how many cells are uniquely associated with the given @p subdomain
   * index.
   *
   * This function may return zero if there are no cells with the given @p
   * subdomain index. This can happen, for example, if you try to partition a
   * coarse mesh into more partitions (one for each processor) than there are
   * cells in the mesh.
   *
   * This function returns the number of cells associated with one subdomain.
   * If you are looking for the association of @em DoFs with this subdomain,
   * use the <tt>DoFTools::count_dofs_with_subdomain_association</tt>
   * function.
   */
  template <int dim, int spacedim>
  unsigned int
  count_cells_with_subdomain_association (const Triangulation<dim, spacedim> &triangulation,
                                          const types::subdomain_id         subdomain);


  /**
   * For a triangulation, return a mask that represents which of its vertices
   * are "owned" by the current process in the same way as we talk about
   * locally owned cells or degrees of freedom (see
   * @ref GlossLocallyOwnedCell
   * and
   * @ref GlossLocallyOwnedDof).
   * For the purpose of this function, we define a locally owned vertex as
   * follows: a vertex is owned by that processor with the smallest subdomain
   * id (which equals the MPI rank of that processor) among all owners of
   * cells adjacent to this vertex. In other words, vertices that are in the
   * interior of a partition of the triangulation are owned by the owner of
   * this partition; for vertices that lie on the boundary between two or more
   * partitions, the owner is the processor with the least subdomain_id among
   * all adjacent subdomains.
   *
   * For sequential triangulations (as opposed to, for example,
   * parallel::distributed::Triangulation), every user vertex is of course
   * owned by the current processor, i.e., the function returns
   * Triangulation::get_used_vertices(). For parallel triangulations, the
   * returned mask is a subset of what Triangulation::get_used_vertices()
   * returns.
   *
   * @param triangulation The triangulation of which the function evaluates
   * which vertices are locally owned.
   * @return The subset of vertices, as described above. The length of the
   * returned array equals Triangulation.n_vertices() and may, consequently,
   * be larger than Triangulation::n_used_vertices().
   */
  template <int dim, int spacedim>
  std::vector<bool>
  get_locally_owned_vertices (const Triangulation<dim,spacedim> &triangulation);

  /*@}*/
  /**
   * @name Comparing different meshes
   */
  /*@{*/

  /**
   * Given two meshes (i.e. objects of type Triangulation,
   * DoFHandler, or hp::DoFHandler) that are based on the same coarse mesh,
   * this function figures out a set of cells that are matched between the two
   * meshes and where at most one of the meshes is more refined on this cell.
   * In other words, it finds the smallest cells that are common to both
   * meshes, and that together completely cover the domain.
   *
   * This function is useful, for example, in time-dependent or nonlinear
   * application, where one has to integrate a solution defined on one mesh
   * (e.g., the one from the previous time step or nonlinear iteration)
   * against the shape functions of another mesh (the next time step, the next
   * nonlinear iteration). If, for example, the new mesh is finer, then one
   * has to obtain the solution on the coarse mesh (mesh_1) and interpolate it
   * to the children of the corresponding cell of mesh_2. Conversely, if the
   * new mesh is coarser, one has to express the coarse cell shape function by
   * a linear combination of fine cell shape functions. In either case, one
   * needs to loop over the finest cells that are common to both
   * triangulations. This function returns a list of pairs of matching
   * iterators to cells in the two meshes that can be used to this end.
   *
   * Note that the list of these iterators is not necessarily ordered, and
   * does also not necessarily coincide with the order in which cells are
   * traversed in one, or both, of the meshes given as arguments.
   *
   * @tparam MeshType A type that satisfies the requirements of the
   * @ref ConceptMeshType "MeshType concept".
   */
  template <typename MeshType>
  std::list<std::pair<typename MeshType::cell_iterator,
      typename MeshType::cell_iterator> >
      get_finest_common_cells (const MeshType &mesh_1,
                               const MeshType &mesh_2);

  /**
   * Return true if the two triangulations are based on the same coarse mesh.
   * This is determined by checking whether they have the same number of cells
   * on the coarsest level, and then checking that they have the same
   * vertices.
   *
   * The two meshes may have different refinement histories beyond the coarse
   * mesh.
   */
  template <int dim, int spacedim>
  bool
  have_same_coarse_mesh (const Triangulation<dim, spacedim> &mesh_1,
                         const Triangulation<dim, spacedim> &mesh_2);

  /**
   * The same function as above, but working on arguments of type DoFHandler,
   * or hp::DoFHandler. This function is provided to allow calling
   * have_same_coarse_mesh for all types of containers representing
   * triangulations or the classes built on triangulations.
   *
   * @tparam MeshType A type that satisfies the requirements of the
   * @ref ConceptMeshType "MeshType concept".
   */
  template <typename MeshType>
  bool
  have_same_coarse_mesh (const MeshType &mesh_1,
                         const MeshType &mesh_2);

  /*@}*/
  /**
   * @name Dealing with distorted cells
   */
  /*@{*/

  /**
   * Given a triangulation and a list of cells whose children have become
   * distorted as a result of mesh refinement, try to fix these cells up by
   * moving the center node around.
   *
   * The function returns a list of cells with distorted children that
   * couldn't be fixed up for whatever reason. The returned list is therefore
   * a subset of the input argument.
   *
   * For a definition of the concept of distorted cells, see the
   * @ref GlossDistorted "glossary entry".
   * The first argument passed to the current function is typically the
   * exception thrown by the Triangulation::execute_coarsening_and_refinement
   * function.
   */
  template <int dim, int spacedim>
  typename Triangulation<dim,spacedim>::DistortedCellList
  fix_up_distorted_child_cells (const typename Triangulation<dim,spacedim>::DistortedCellList &distorted_cells,
                                Triangulation<dim,spacedim> &triangulation);




  /*@}*/
  /**
   * @name Extracting and creating patches of cells surrounding a single cell,
   *  and creating triangulation out of them
   */
  /*@{*/


  /**
   * This function returns a list of all the active neighbor cells of the
   * given, active cell.  Here, a neighbor is defined as one having at least
   * part of a face in common with the given cell, but not edge (in 3d) or
   * vertex neighbors (in 2d and 3d).
   *
   * The first element of the returned list is the cell provided as argument.
   * The remaining ones are neighbors: The function loops over all faces of
   * that given cell and checks if that face is not on the boundary of the
   * domain. Then, if the neighbor cell does not have any children (i.e., it
   * is either at the same refinement level as the current cell, or coarser)
   * then this neighbor cell is added to the list of cells. Otherwise, if the
   * neighbor cell is refined and therefore has children, then this function
   * loops over all subfaces of current face adds the neighbors behind these
   * sub-faces to the list to be returned.
   *
   * @tparam MeshType A type that satisfies the requirements of the
   * @ref ConceptMeshType "MeshType concept".
   * In C++, the compiler can not determine <code>MeshType</code> from the
   * function call. You need to specify it as an explicit template argument
   * following the function name.
   * @param[in] cell An iterator pointing to a cell of the mesh.
   * @return A list of active cells that form the patch around the given cell
   *
   * @note Patches are often used in defining error estimators that require
   * the solution of a local problem on the patch surrounding each of the
   * cells of the mesh. This also requires manipulating the degrees of freedom
   * associated with the cells of a patch. To this end, there are further
   * functions working on patches in namespace DoFTools.
   *
   * @note In the context of a parallel distributed computation, it only makes
   * sense to call this function on locally owned cells. This is because the
   * neighbors of locally owned cells are either locally owned themselves, or
   * ghost cells. For both, we know that these are in fact the real cells of
   * the complete, parallel triangulation. We can also query the degrees of
   * freedom on these.
   *
   * @author Arezou Ghesmati, Wolfgang Bangerth, 2014
   */
  template <class MeshType>
  std::vector<typename MeshType::active_cell_iterator>
  get_patch_around_cell(const typename MeshType::active_cell_iterator &cell);


  /**
<<<<<<< HEAD
   * This function runs through the degrees of freedom defined by the
   * Container and for each dof constructs a vector of active_cell_iterators
   * representing the cells of support of the nodal basis element
   * at that degree of freedom. This function was designed for the
   * implementation of local projections, for instance the Clement interpolant,
   * in conjunction with other local patch functions like
   * GridTools::build_triangulation_from_patch.
   *
   * Containers built on top of Triangulation<dim> or
   * parallel:distributed::Triangulation<dim> are supported and handled
   * appropriately.
   *
   * It is necessary that the finite element underlying the Container used has
   * degrees of freedom on faces (2d or 3d) and lines (in 3d).  This unfortunately
   * precludes the FE_DGQ<dim> finite element.  Likewise, the finite element
   * must have nodal basis elements for this implementation to make sense.
   *
   * @tparam Container The Container could be a DoFHandler<dim> or hp::DoFHandler<dim>.
   * @param[in] dof_handler The Container which could be built on a Triangulation<dim>
   * or a parallel:distributed::Triangulation<dim> and should be using a nodal
   * finite element with degrees of freedom defined on faces (2d or 3d) and
   * lines (3d).
   * @param[out] dof_to_support_patch_map A map from the global_dof_index of dofs on locally relevant cells
   * to vectors containing Container::active_cell_iterators of
   * cells in support of basis function at that degree of freedom.
   *
   *  @author Spencer Patty, 2016
   *
   */
  template <class Container>
  std::map< types::global_dof_index,std::vector<typename Container::active_cell_iterator> >
  get_dof_to_support_patch_map(Container& dof_handler);

=======
   * This function takes a vector of active cells (hereafter named @p
   * patch_cells) as input argument, and returns a vector of their
   * parent cells with the coarsest common level of refinement. In
   * other words, find that set of cells living at the same refinement
   * level so that all cells in the input vector are children of the
   * cells in the set, or are in the set itself.
   *
   * @tparam Container In C++, the compiler can not determine the type
   * of <code>Container</code> from the function call. You need to
   * specify it as an explicit template argument following the
   * function name. This type has to satisfy the requirements of a
   * mesh container (see @ref GlossMeshAsAContainer).
   *
   * @param[in] patch_cells A vector of active cells for which
   *   this function finds the parents at the coarsest common
   *   level. This vector of cells typically results from
   *   calling the function GridTools::get_patch_around_cell().
   * @return A list of cells with the coarsest common level of
   *   refinement of the input cells.
   *
   * @author Arezou Ghesmati, Wolfgang Bangerth, 2015
   */
  template <class Container>
  std::vector<typename Container::cell_iterator>
  get_cells_at_coarsest_common_level(const std::vector<typename Container::active_cell_iterator> &patch_cells);

  /**
   * This function constructs a Triangulation (named @p
   * local_triangulation) from a given vector of active cells. This
   * vector (which we think of the cells corresponding to a "patch")
   * contains active cells that are part of an existing global
   * Triangulation. The goal of this function is to build a local
   * Triangulation that contains only the active cells given in
   * @p patch (and potentially a minimum number of additional cells
   * required to form a valid Triangulation).
   * The function also returns a map that allows to identify the cells in
   * the output Triangulation and corresponding cells in the input
   * list.
   *
   * The operation implemented by this function is frequently used in
   * the definition of error estimators that need to solve "local"
   * problems on each cell and its neighbors. A similar construction is
   * necessary in the definition of the Clement interpolation operator
   * in which one needs to solve a local problem on all cells within
   * the support of a shape function. This function then builds a
   * complete Triangulation from a list of cells that make up such a
   * patch; one can then later attach a DoFHandler to such a
   * Triangulation.
   *
   * If the list of input cells contains only cells at the same
   * refinement level, then the output Triangulation simply consists
   * of a Triangulation containing only exactly these patch cells. On
   * the other hand, if the input cells live on different refinement
   * levels, i.e., the Triangulation of which they are part is
   * adaptively refined, then the construction of the output
   * Triangulation is not so simple because the coarsest level of a
   * Triangulation can not contain hanging nodes. Rather, we first
   * have to find the common refinement level of all input cells,
   * along with their common parents (see
   * GridTools::get_cells_at_coarsest_common_level()), build a
   * Triangulation from those, and then adaptively refine it so that
   * the input cells all also exist in the output Triangulation.
   *
   * A consequence of this procedure is that that output Triangulation
   * may contain more active cells than the ones that exist in the
   * input vector.  On the other hand, one typically wants to solve
   * the local problem not on the entire output Triangulation, but
   * only on those cells of it that correspond to cells in the input
   * list.  In this case, a user typically wants to assign degrees of
   * freedom only on cells that are part of the "patch", and somehow
   * ignore those excessive cells. The current function supports this
   * common requirement by setting the user flag for the cells in the
   * output Triangulation that match with cells in the input
   * list. Cells which are not part of the original patch will not
   * have their @p user_flag set; we can then avoid assigning degrees of
   * freedom using the FE_Nothing<dim> element.
   *
   * @tparam Container In C++, the compiler can not determine the type
   * of <code>Container</code> from the function call. You need to
   * specify it as an explicit template argument following the
   * function name. This type that satisfies the requirements of a
   * mesh container (see @ref GlossMeshAsAContainer).
   *
   * @param[in] patch A vector of active cells from a common triangulation.
   *  These cells may or may not all be at the same refinement level.
   * @param[out] local_triangulation A triangulation whose active cells
   *  correspond to the given vector of active cells in @p patch.
   * @param[out] patch_to_global_tria_map A map between the local triangulation
   * which is built as explained above, and the cell iterators in the input list.
   *
   *  @author Arezou Ghesmati, Wolfgang Bangerth, 2015
   */
  template <class Container>
  void
  build_triangulation_from_patch (
    const std::vector<typename Container::active_cell_iterator>  &patch,
    Triangulation<Container::dimension,Container::space_dimension> &local_triangulation,
    std::map<typename Triangulation<Container::dimension,Container::space_dimension>::active_cell_iterator,
    typename Container::active_cell_iterator> &patch_to_global_tria_map);
>>>>>>> 44f3e9e9

  /*@}*/
  /**
   * @name Lower-dimensional meshes for parts of higher-dimensional meshes
   */
  /*@{*/


#ifdef _MSC_VER
  // Microsoft's VC++ has a bug where it doesn't want to recognize that
  // an implementation (definition) of the extract_boundary_mesh function
  // matches a declaration. This can apparently only be avoided by
  // doing some contortion with the return type using the following
  // intermediate type. This is only used when using MS VC++ and uses
  // the direct way of doing it otherwise
  template <template <int,int> class MeshType, int dim, int spacedim>
  struct ExtractBoundaryMesh
  {
    typedef
    std::map<typename MeshType<dim-1,spacedim>::cell_iterator,
        typename MeshType<dim,spacedim>::face_iterator>
        return_type;
  };
#endif

  /*@}*/
  /**
   * @name Dealing with periodic domains
   */
  /*@{*/

  /**
   * Data type that provides all information necessary to create periodicity
   * constraints and a periodic p4est forest with respect to two 'periodic'
   * cell faces.
   */
  template<typename CellIterator>
  struct PeriodicFacePair
  {
    /**
     * The cells associated with the two 'periodic' faces.
     */
    CellIterator cell[2];

    /**
     * The local face indices (with respect to the specified cells) of the two
     * 'periodic' faces.
     */
    unsigned int face_idx[2];

    /**
     * The relative orientation of the first face with respect to the second
     * face as described in orthogonal_equality() and
     * DoFTools::make_periodicity_constraints() (and stored as a bitset).
     */
    std::bitset<3> orientation;

    /**
     * A @p dim $\times$ @p dim rotation matrix that describes how vector
     * valued DoFs of the first face should be modified prior to
     * constraining to the DoFs of the second face.
     *
     * The rotation matrix is used in
     * DoFTools::make_periodicity_constriants() by applying the rotation to
     * all vector valued blocks listed in the parameter
     * @p first_vector_components of the finite element space.
     * For more details see DoFTools::make_periodicity_constraints() and
     * the glossary
     * @ref GlossPeriodicConstraints "glossary entry on periodic conditions".
     */
    FullMatrix<double> matrix;
  };


  /**
   * An orthogonal equality test for faces.
   *
   * @p face1 and @p face2 are considered equal, if a one to one matching
   * between its vertices can be achieved via an orthogonal equality relation.
   *
   * Here, two vertices <tt>v_1</tt> and <tt>v_2</tt> are considered equal,
   * if $M\cdot v_1 + offset - v_2$ is parallel to the unit vector in unit
   * direction @p direction. If the parameter @p matrix is a reference to a
   * spacedim x spacedim matrix, $M$ is set to @p matrix, otherwise $M$ is
   * the identity matrix.
   *
   * If the matching was successful, the _relative_ orientation of @p face1
   * with respect to @p face2 is returned in the bitset @p orientation, where
   * @code
   * orientation[0] -> face_orientation
   * orientation[1] -> face_flip
   * orientation[2] -> face_rotation
   * @endcode
   *
   * In 2D <tt>face_orientation</tt> is always <tt>true</tt>,
   * <tt>face_rotation</tt> is always <tt>false</tt>, and face_flip has the
   * meaning of <tt>line_flip</tt>. More precisely in 3d:
   *
   * <tt>face_orientation</tt>: <tt>true</tt> if @p face1 and @p face2 have
   * the same orientation. Otherwise, the vertex indices of @p face1 match the
   * vertex indices of @p face2 in the following manner:
   *
   * @code
   * face1:           face2:
   *
   * 1 - 3            2 - 3
   * |   |    <-->    |   |
   * 0 - 2            0 - 1
   * @endcode
   *
   * <tt>face_flip</tt>: <tt>true</tt> if the matched vertices are rotated by
   * 180 degrees:
   *
   * @code
   * face1:           face2:
   *
   * 1 - 0            2 - 3
   * |   |    <-->    |   |
   * 3 - 2            0 - 1
   * @endcode
   *
   * <tt>face_rotation</tt>: <tt>true</tt> if the matched vertices are rotated
   * by 90 degrees counterclockwise:
   *
   * @code
   * face1:           face2:
   *
   * 0 - 2            2 - 3
   * |   |    <-->    |   |
   * 1 - 3            0 - 1
   * @endcode
   *
   * and any combination of that... More information on the topic can be found
   * in the
   * @ref GlossFaceOrientation "glossary"
   * article.
   *
   * @author Matthias Maier, 2012
   */
  template<typename FaceIterator>
  bool
  orthogonal_equality (std::bitset<3>     &orientation,
                       const FaceIterator &face1,
                       const FaceIterator &face2,
                       const int          direction,
                       const Tensor<1,FaceIterator::AccessorType::space_dimension> &offset
                       = Tensor<1,FaceIterator::AccessorType::space_dimension>(),
                       const FullMatrix<double> &matrix = FullMatrix<double>());


  /**
   * Same function as above, but doesn't return the actual orientation
   */
  template<typename FaceIterator>
  bool
  orthogonal_equality (const FaceIterator &face1,
                       const FaceIterator &face2,
                       const int          direction,
                       const Tensor<2,FaceIterator::AccessorType::space_dimension> &offset
                       = Tensor<1,FaceIterator::AccessorType::space_dimension>(),
                       const FullMatrix<double> &matrix = FullMatrix<double>());


  /**
   * This function will collect periodic face pairs on the coarsest mesh
   * level of the given @p mesh (a Triangulation or DoFHandler) and
   * add them to the vector @p matched_pairs leaving the original contents
   * intact.
   *
   * Define a 'first' boundary as all boundary faces having boundary_id @p
   * b_id1 and a 'second' boundary consisting of all faces belonging to @p
   * b_id2.
   *
   * This function tries to match all faces belonging to the first boundary
   * with faces belonging to the second boundary with the help of
   * orthogonal_equality().
   *
   * The bitset that is returned inside of PeriodicFacePair encodes the
   * _relative_ orientation of the first face with respect to the second
   * face, see the documentation of orthogonal_equality() for further
   * details.
   *
   * The @p direction refers to the space direction in which periodicity is
   * enforced. When maching periodic faces this vector component is ignored.
   *
   * The @p offset is a vector tangential to the faces that is added to the
   * location of vertices of the 'first' boundary when attempting to match
   * them to the corresponding vertices of the 'second' boundary. This can
   * be used to implement conditions such as $u(0,y)=u(1,y+1)$.
   *
   * Optionally, a $dim\times dim$ rotation @p matrix can be specified that
   * describes how vector valued DoFs of the first face should be modified
   * prior to constraining to the DoFs of the second face.
   * The @p matrix is used in two places. First, @p matrix will be supplied
   * to orthogonal_equality() and used for matching faces: Two vertices
   * $v_1$ and $v_2$ match if
   * $\text{matrix}\cdot v_1 + \text{offset} - v_2$
   * is parallel to the unit vector in unit direction @p direction.
   * (For more details see DoFTools::make_periodicity_constraints(), the
   * glossary
   * @ref GlossPeriodicConstraints "glossary entry on periodic conditions"
   * and step-45). Second, @p matrix will be stored in the
   * PeriodicFacePair collection @p matched_pairs for further use.
   *
   * @tparam MeshType A type that satisfies the requirements of the
   * @ref ConceptMeshType "MeshType concept".
   *
   * @note The created std::vector can be used in
   * DoFTools::make_periodicity_constraints() and in
   * parallel::distributed::Triangulation::add_periodicity() to enforce
   * periodicity algebraically.
   *
   * @note Because elements will be added to @p matched_pairs (and existing
   * entries will be preserved), it is possible to call this function
   * several times with different boundary ids to generate a vector with
   * all periodic pairs.
   *
   * @author Daniel Arndt, Matthias Maier, 2013 - 2015
   */
  template <typename MeshType>
  void
  collect_periodic_faces
  (const MeshType                            &mesh,
   const types::boundary_id                   b_id1,
   const types::boundary_id                   b_id2,
   const int                                  direction,
   std::vector<PeriodicFacePair<typename MeshType::cell_iterator> > &matched_pairs,
   const Tensor<1,MeshType::space_dimension> &offset = dealii::Tensor<1,MeshType::space_dimension>(),
   const FullMatrix<double>                  &matrix = FullMatrix<double>());


  /**
   * This compatibility version of collect_periodic_face_pairs() only works on
   * grids with cells in
   * @ref GlossFaceOrientation "standard orientation".
   *
   * Instead of defining a 'first' and 'second' boundary with the help of two
   * boundary_ids this function defines a 'left' boundary as all faces with
   * local face index <code>2*dimension</code> and boundary indicator @p b_id
   * and, similarly, a 'right' boundary consisting of all face with local face
   * index <code>2*dimension+1</code> and boundary indicator @p b_id.
   *
   * This function will collect periodic face pairs on the coarsest mesh level
   * and add them to @p matched_pairs leaving the original contents intact.
   *
   * See above function for further details.
   *
   * @note This version of collect_periodic_face_pairs() will not work on
   * meshes with cells not in
   * @ref GlossFaceOrientation "standard orientation".
   *
   * @author Daniel Arndt, Matthias Maier, 2013 - 2015
   */
  template <typename MeshType>
  void
  collect_periodic_faces
  (const MeshType                                    &mesh,
   const types::boundary_id                           b_id,
   const int                                          direction,
   std::vector<PeriodicFacePair<typename MeshType::cell_iterator> > &matched_pairs,
   const dealii::Tensor<1,MeshType::space_dimension> &offset = dealii::Tensor<1,MeshType::space_dimension>(),
   const FullMatrix<double>                          &matrix = FullMatrix<double>());

  /*@}*/
  /**
   * @name Dealing with boundary and manifold ids
   */
  /*@{*/

  /**
   * Copy boundary ids to manifold ids on faces and edges at the boundary.
   * The default manifold_id for new Triangulation objects is
   * numbers::invalid_manifold_id. This function copies the boundary_ids of
   * the boundary faces and edges to the manifold_ids of the same faces
   * and edges, allowing the user to change the boundary_ids and use them for
   * boundary conditions regardless of the geometry, which will use
   * manifold_ids to create new points. Only active cells will be iterated
   * over. This is a function you'd typically call when there is only one
   * active level on your Triangulation. Mesh refinement will then inherit
   * these indicators to child cells, faces, and edges.
   *
   * The optional parameter @p reset_boundary_ids, indicates whether this
   * function should reset the boundary_ids of boundary faces and edges to its
   * default value 0 after copying its value to the manifold_id. By default,
   * boundary_ids are left untouched.
   *
   * @ingroup manifold
   * @relatesalso boundary
   *
   * @author Luca Heltai, 2015
   */
  template <int dim, int spacedim>
  void copy_boundary_to_manifold_id(Triangulation<dim, spacedim> &tria,
                                    const bool reset_boundary_ids=false);

  /**
   * Copy material ids to manifold ids. The default manifold_id for new
   * Triangulation objects is numbers::invalid_manifold_id. When refinements
   * occurs, the Triangulation asks where to locate new points to the
   * underlying manifold.
   *
   * When reading a Triangulation from a supported input format, typical
   * information that can be stored in a file are boundary conditions for
   * boundary faces (which we store in the boundary_id of the faces), material
   * types for cells (which we store in the material_id of the cells) and in
   * some cases subdomain ids for cells (which we store in the subdomain_id of
   * the cell).
   *
   * If you read one of these grids into a Triangulation, you might still want
   * to use the material_id specified in the input file as a manifold_id
   * description. In this case you can associate a Manifold object to internal
   * cells, and this object will be used by the Triangulation to query
   * Manifold objects for new points. This function iterates over active cells
   * and copies the material_ids to the manifold_ids.
   *
   * The optional parameter @p compute_face_ids, indicates whether this
   * function should also set the manifold_ids of the faces (both for internal
   * faces and for faces on the boundary). If set to true, then each face will
   * get a manifold_id equal to the minimum of the surrounding manifold_ids,
   * ensuring that a unique manifold id is selected for each face of the
   * Triangulation. By default, face manifold_ids are not computed.
   *
   * @ingroup manifold
   *
   * @author Luca Heltai, 2015
   */
  template <int dim, int spacedim>
  void copy_material_to_manifold_id(Triangulation<dim, spacedim> &tria,
                                    const bool compute_face_ids=false);


  /*@}*/
  /**
   * @name Exceptions
   */
  /*@{*/


  /**
   * Exception
   */
  DeclException1 (ExcInvalidNumberOfPartitions,
                  int,
                  << "The number of partitions you gave is " << arg1
                  << ", but must be greater than zero.");
  /**
   * Exception
   */
  DeclException1 (ExcNonExistentSubdomain,
                  int,
                  << "The subdomain id " << arg1
                  << " has no cells associated with it.");
  /**
   * Exception
   */
  DeclException0 (ExcTriangulationHasBeenRefined);

  /**
   * Exception
   */
  DeclException1 (ExcScalingFactorNotPositive,
                  double,
                  << "The scaling factor must be positive, but is " << arg1);
  /**
   * Exception
   */
  template <int N>
  DeclException1 (ExcPointNotFoundInCoarseGrid,
                  Point<N>,
                  << "The point <" << arg1
                  << "> could not be found inside any of the "
                  << "coarse grid cells.");
  /**
   * Exception
   */
  template <int N>
  DeclException1 (ExcPointNotFound,
                  Point<N>,
                  << "The point <" << arg1
                  << "> could not be found inside any of the "
                  << "subcells of a coarse grid cell.");

  /**
   * Exception
   */
  DeclException1 (ExcVertexNotUsed,
                  unsigned int,
                  << "The given vertex " << arg1
                  << " is not used in the given triangulation");


  /*@}*/

} /*namespace GridTools*/



/* ----------------- Template function --------------- */

#ifndef DOXYGEN

namespace GridTools
{

  template <int dim, typename Predicate, int spacedim>
  void transform (const Predicate    &predicate,
                  Triangulation<dim, spacedim> &triangulation)
  {
    std::vector<bool> treated_vertices (triangulation.n_vertices(),
                                        false);

    // loop over all active cells, and
    // transform those vertices that
    // have not yet been touched. note
    // that we get to all vertices in
    // the triangulation by only
    // visiting the active cells.
    typename Triangulation<dim, spacedim>::active_cell_iterator
    cell = triangulation.begin_active (),
    endc = triangulation.end ();
    for (; cell!=endc; ++cell)
      for (unsigned int v=0; v<GeometryInfo<dim>::vertices_per_cell; ++v)
        if (treated_vertices[cell->vertex_index(v)] == false)
          {
            // transform this vertex
            cell->vertex(v) = predicate(cell->vertex(v));
            // and mark it as treated
            treated_vertices[cell->vertex_index(v)] = true;
          };


    // now fix any vertices on hanging nodes so that we don't create any holes
    if (dim==2)
      {
        typename Triangulation<dim,spacedim>::active_cell_iterator
        cell = triangulation.begin_active(),
        endc = triangulation.end();
        for (; cell!=endc; ++cell)
          for (unsigned int face=0; face<GeometryInfo<dim>::faces_per_cell; ++face)
            if (cell->face(face)->has_children() &&
                !cell->face(face)->at_boundary())
              {
                // this line has children
                cell->face(face)->child(0)->vertex(1)
                  = (cell->face(face)->vertex(0) +
                     cell->face(face)->vertex(1)) / 2;
              }
      }
    else if (dim==3)
      {
        typename Triangulation<dim,spacedim>::active_cell_iterator
        cell = triangulation.begin_active(),
        endc = triangulation.end();
        for (; cell!=endc; ++cell)
          for (unsigned int face=0; face<GeometryInfo<dim>::faces_per_cell; ++face)
            if (cell->face(face)->has_children() &&
                !cell->face(face)->at_boundary())
              {
                // this face has hanging nodes
                cell->face(face)->child(0)->vertex(1)
                  = (cell->face(face)->vertex(0) + cell->face(face)->vertex(1)) / 2.0;
                cell->face(face)->child(0)->vertex(2)
                  = (cell->face(face)->vertex(0) + cell->face(face)->vertex(2)) / 2.0;
                cell->face(face)->child(1)->vertex(3)
                  = (cell->face(face)->vertex(1) + cell->face(face)->vertex(3)) / 2.0;
                cell->face(face)->child(2)->vertex(3)
                  = (cell->face(face)->vertex(2) + cell->face(face)->vertex(3)) / 2.0;

                // center of the face
                cell->face(face)->child(0)->vertex(3)
                  = (cell->face(face)->vertex(0) + cell->face(face)->vertex(1)
                     + cell->face(face)->vertex(2) + cell->face(face)->vertex(3)) / 4.0;
              }
      }
  }



  template <class MeshType>
  std::vector<typename MeshType::active_cell_iterator>
  get_active_child_cells (const typename MeshType::cell_iterator &cell)
  {
    std::vector<typename MeshType::active_cell_iterator> child_cells;

    if (cell->has_children())
      {
        for (unsigned int child=0;
             child<cell->n_children(); ++child)
          if (cell->child (child)->has_children())
            {
              const std::vector<typename MeshType::active_cell_iterator>
              children = get_active_child_cells<MeshType> (cell->child(child));
              child_cells.insert (child_cells.end(),
                                  children.begin(), children.end());
            }
          else
            child_cells.push_back (cell->child(child));
      }

    return child_cells;
  }



  template <class MeshType>
  void
  get_active_neighbors(const typename MeshType::active_cell_iterator        &cell,
                       std::vector<typename MeshType::active_cell_iterator> &active_neighbors)
  {
    active_neighbors.clear ();
    for (unsigned int n=0; n<GeometryInfo<MeshType::dimension>::faces_per_cell; ++n)
      if (! cell->at_boundary(n))
        {
          if (MeshType::dimension == 1)
            {
              // check children of neighbor. note
              // that in 1d children of the neighbor
              // may be further refined. In 1d the
              // case is simple since we know what
              // children bound to the present cell
              typename MeshType::cell_iterator
              neighbor_child = cell->neighbor(n);
              if (!neighbor_child->active())
                {
                  while (neighbor_child->has_children())
                    neighbor_child = neighbor_child->child (n==0 ? 1 : 0);

                  Assert (neighbor_child->neighbor(n==0 ? 1 : 0)==cell,
                          ExcInternalError());
                }
              active_neighbors.push_back (neighbor_child);
            }
          else
            {
              if (cell->face(n)->has_children())
                // this neighbor has children. find
                // out which border to the present
                // cell
                for (unsigned int c=0; c<cell->face(n)->number_of_children(); ++c)
                  active_neighbors.push_back (cell->neighbor_child_on_subface(n,c));
              else
                {
                  // the neighbor must be active
                  // himself
                  Assert(cell->neighbor(n)->active(), ExcInternalError());
                  active_neighbors.push_back(cell->neighbor(n));
                }
            }
        }
  }



// declaration of explicit specializations

  template <>
  double
  cell_measure<3>(const std::vector<Point<3> > &all_vertices,
                  const unsigned int (&vertex_indices) [GeometryInfo<3>::vertices_per_cell]);

  template <>
  double
  cell_measure<2>(const std::vector<Point<2> > &all_vertices,
                  const unsigned int (&vertex_indices) [GeometryInfo<2>::vertices_per_cell]);
}

#endif

DEAL_II_NAMESPACE_CLOSE

/*----------------------------   grid_tools.h     ---------------------------*/
/* end of #ifndef dealii__grid_tools_H */
#endif
/*----------------------------   grid_tools.h     ---------------------------*/<|MERGE_RESOLUTION|>--- conflicted
+++ resolved
@@ -979,41 +979,6 @@
 
 
   /**
-<<<<<<< HEAD
-   * This function runs through the degrees of freedom defined by the
-   * Container and for each dof constructs a vector of active_cell_iterators
-   * representing the cells of support of the nodal basis element
-   * at that degree of freedom. This function was designed for the
-   * implementation of local projections, for instance the Clement interpolant,
-   * in conjunction with other local patch functions like
-   * GridTools::build_triangulation_from_patch.
-   *
-   * Containers built on top of Triangulation<dim> or
-   * parallel:distributed::Triangulation<dim> are supported and handled
-   * appropriately.
-   *
-   * It is necessary that the finite element underlying the Container used has
-   * degrees of freedom on faces (2d or 3d) and lines (in 3d).  This unfortunately
-   * precludes the FE_DGQ<dim> finite element.  Likewise, the finite element
-   * must have nodal basis elements for this implementation to make sense.
-   *
-   * @tparam Container The Container could be a DoFHandler<dim> or hp::DoFHandler<dim>.
-   * @param[in] dof_handler The Container which could be built on a Triangulation<dim>
-   * or a parallel:distributed::Triangulation<dim> and should be using a nodal
-   * finite element with degrees of freedom defined on faces (2d or 3d) and
-   * lines (3d).
-   * @param[out] dof_to_support_patch_map A map from the global_dof_index of dofs on locally relevant cells
-   * to vectors containing Container::active_cell_iterators of
-   * cells in support of basis function at that degree of freedom.
-   *
-   *  @author Spencer Patty, 2016
-   *
-   */
-  template <class Container>
-  std::map< types::global_dof_index,std::vector<typename Container::active_cell_iterator> >
-  get_dof_to_support_patch_map(Container& dof_handler);
-
-=======
    * This function takes a vector of active cells (hereafter named @p
    * patch_cells) as input argument, and returns a vector of their
    * parent cells with the coarsest common level of refinement. In
@@ -1113,7 +1078,41 @@
     Triangulation<Container::dimension,Container::space_dimension> &local_triangulation,
     std::map<typename Triangulation<Container::dimension,Container::space_dimension>::active_cell_iterator,
     typename Container::active_cell_iterator> &patch_to_global_tria_map);
->>>>>>> 44f3e9e9
+
+  /**
+   * This function runs through the degrees of freedom defined by the
+   * Container and for each dof constructs a vector of active_cell_iterators
+   * representing the cells of support of the nodal basis element
+   * at that degree of freedom. This function was designed for the
+   * implementation of local projections, for instance the Clement interpolant,
+   * in conjunction with other local patch functions like
+   * GridTools::build_triangulation_from_patch.
+   *
+   * Containers built on top of Triangulation<dim> or
+   * parallel:distributed::Triangulation<dim> are supported and handled
+   * appropriately.
+   *
+   * It is necessary that the finite element underlying the Container used has
+   * degrees of freedom on faces (2d or 3d) and lines (in 3d).  This unfortunately
+   * precludes the FE_DGQ<dim> finite element.  Likewise, the finite element
+   * must have nodal basis elements for this implementation to make sense.
+   *
+   * @tparam Container The Container could be a DoFHandler<dim> or hp::DoFHandler<dim>.
+   * @param[in] dof_handler The Container which could be built on a Triangulation<dim>
+   * or a parallel:distributed::Triangulation<dim> and should be using a nodal
+   * finite element with degrees of freedom defined on faces (2d or 3d) and
+   * lines (3d).
+   * @param[out] dof_to_support_patch_map A map from the global_dof_index of dofs on locally relevant cells
+   * to vectors containing Container::active_cell_iterators of
+   * cells in support of basis function at that degree of freedom.
+   *
+   *  @author Spencer Patty, 2016
+   *
+   */
+  template <class Container>
+  std::map< types::global_dof_index,std::vector<typename Container::active_cell_iterator> >
+  get_dof_to_support_patch_map(Container& dof_handler);
+
 
   /*@}*/
   /**
